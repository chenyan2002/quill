[package]
name = "quill"
version = "0.2.11"
authors = ["DFINITY Team"]
edition = "2018"

[[bin]]
name = "quill"
path = "src/main.rs"

[dependencies]
anyhow = "1.0.34"
<<<<<<< HEAD
candid = "0.7.8"
chrono = "0.4.9"
=======
candid = "0.7.7"
>>>>>>> e561013a
clap = "3.0.0-beta.2"
hex = {version = "0.4.2", features = ["serde"] }
<<<<<<< HEAD
ic-base-types = { git = "https://github.com/dfinity/ic", rev = "bd3b73e075aea1cc81b23b38ccfb138ca4ab17ab" }
ic-nns-constants = { git = "https://github.com/dfinity/ic", rev = "bd3b73e075aea1cc81b23b38ccfb138ca4ab17ab" }
=======
ic-agent = { git = "https://github.com/dfinity/agent-rs.git", rev = "dc47d2ddb311ff8695d422adac5c8842b152beac" }
ic-base-types = { git = "https://github.com/dfinity/ic", rev = "bd3b73e075aea1cc81b23b38ccfb138ca4ab17ab" }
ic-nns-common = { git = "https://github.com/dfinity/ic", rev = "bd3b73e075aea1cc81b23b38ccfb138ca4ab17ab" }
ic-nns-constants = { git = "https://github.com/dfinity/ic", rev = "bd3b73e075aea1cc81b23b38ccfb138ca4ab17ab" }
ic-types = "0.2.2"
>>>>>>> e561013a
ledger-canister = { git = "https://github.com/dfinity/ic", rev = "bd3b73e075aea1cc81b23b38ccfb138ca4ab17ab" }
openssl = "0.10.32"
serde = { version = "1.0.130", features = ["derive"] }
serde_bytes = "0.11.2"
serde_cbor = "0.11.2"
serde_json = "1.0.57"
tokio = { version = "1.2.0", features = [ "fs" ] }
ic-agent = "0.8.0"
ic-types = "0.2.2"

[features]
<<<<<<< HEAD
static-ssl = ["openssl/vendored"]
=======
static-ssl = ["openssl/vendored"]
>>>>>>> e561013a
<|MERGE_RESOLUTION|>--- conflicted
+++ resolved
@@ -10,24 +10,13 @@
 
 [dependencies]
 anyhow = "1.0.34"
-<<<<<<< HEAD
 candid = "0.7.8"
-chrono = "0.4.9"
-=======
-candid = "0.7.7"
->>>>>>> e561013a
 clap = "3.0.0-beta.2"
 hex = {version = "0.4.2", features = ["serde"] }
-<<<<<<< HEAD
-ic-base-types = { git = "https://github.com/dfinity/ic", rev = "bd3b73e075aea1cc81b23b38ccfb138ca4ab17ab" }
-ic-nns-constants = { git = "https://github.com/dfinity/ic", rev = "bd3b73e075aea1cc81b23b38ccfb138ca4ab17ab" }
-=======
-ic-agent = { git = "https://github.com/dfinity/agent-rs.git", rev = "dc47d2ddb311ff8695d422adac5c8842b152beac" }
 ic-base-types = { git = "https://github.com/dfinity/ic", rev = "bd3b73e075aea1cc81b23b38ccfb138ca4ab17ab" }
 ic-nns-common = { git = "https://github.com/dfinity/ic", rev = "bd3b73e075aea1cc81b23b38ccfb138ca4ab17ab" }
 ic-nns-constants = { git = "https://github.com/dfinity/ic", rev = "bd3b73e075aea1cc81b23b38ccfb138ca4ab17ab" }
 ic-types = "0.2.2"
->>>>>>> e561013a
 ledger-canister = { git = "https://github.com/dfinity/ic", rev = "bd3b73e075aea1cc81b23b38ccfb138ca4ab17ab" }
 openssl = "0.10.32"
 serde = { version = "1.0.130", features = ["derive"] }
@@ -35,12 +24,8 @@
 serde_cbor = "0.11.2"
 serde_json = "1.0.57"
 tokio = { version = "1.2.0", features = [ "fs" ] }
-ic-agent = "0.8.0"
+ic-agent = "0.10.0"
 ic-types = "0.2.2"
 
 [features]
-<<<<<<< HEAD
-static-ssl = ["openssl/vendored"]
-=======
-static-ssl = ["openssl/vendored"]
->>>>>>> e561013a
+static-ssl = ["openssl/vendored"]